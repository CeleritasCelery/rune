--- conflicted
+++ resolved
@@ -57,14 +57,11 @@
 bumpalo = { version = "3.15.3", features = ["collections"] }
 libc = "0.2.153"
 base64 = "0.22.1"
-<<<<<<< HEAD
 num-bigint = "0.4.6"
 num-traits = "0.2.19"
 num-integer = "0.1.46"
 libm = "0.2.11"
-=======
 interval-tree = { workspace = true }
->>>>>>> 27057fa4
 
 # [dev-dependencies]
 # backtrace-on-stack-overflow = "0.3.0"
